--- conflicted
+++ resolved
@@ -244,7 +244,6 @@
     mobileDebug('Initializing OpenAI Realtime for mobile device');
   }
   
-<<<<<<< HEAD
   console.log('🎤 Initializing OpenAI Realtime...');
   initOpenAIRealtime(
     (remoteStream) => {
@@ -252,14 +251,7 @@
       const audio = new Audio();
       audio.srcObject = remoteStream;
       audio.autoplay = true;
-=======
-    console.log('🎤 Initializing OpenAI Realtime...');
-      initOpenAIRealtime(
-      (remoteStream) => {
-        const audio = new Audio();
-        audio.srcObject = remoteStream;
-        audio.autoplay = true;
->>>>>>> 3a10f3bb
+
       // eslint-disable-next-line no-console
       audio.play().catch(err => console.error("Audio play error:", err));
     },
